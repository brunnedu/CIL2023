--- conflicted
+++ resolved
@@ -70,20 +70,16 @@
         **config['train_pl_wrapper_kwargs'],
     )
 
-<<<<<<< HEAD
-def _run(output_path):
-=======
 
 @cli.command()
-@click.option('-l', '--use_last_ckpt', is_flag=True, help='Use last checkpoint for inference')
-def run(use_last_ckpt):
+
+def _run(output_path, use_last_ckpt):
     """
         Runs a model on all the provided data and saves the output
 
         Additionally, (if make_submission flag is set), the submission.csv will be generated which conforms to the
         format required on the kaggle competition.
     """
->>>>>>> 236888de
     config = RUN_CONFIG
     experiment_id = config['experiment_id']
 
@@ -109,21 +105,20 @@
         pl_wrapper=pl_wrapper,
         dataset=dataset,
         patches_config=config['patches_config'] if config['use_patches'] else None,
-<<<<<<< HEAD
-        out_dir=output_path
-=======
+        out_dir=output_path,
         use_last_ckpt=use_last_ckpt,
->>>>>>> 236888de
     )
 
 @cli.command()
 @click.option('-o', '--output_path', default=None,
               help='Where the outputs should be stored')
-def run(output_path):
+@click.option('-l', '--use_last_ckpt', is_flag=True, 
+              help='Use last checkpoint for inference')
+def run(output_path, use_last_ckpt):
     """
         Runs a model on all the provided data and saves the output
     """
-    _run(output_path)
+    _run(output_path, use_last_ckpt)
 
 @cli.command()
 def prepare_for_refinement():
