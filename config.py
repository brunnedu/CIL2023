--- conflicted
+++ resolved
@@ -1,13 +1,7 @@
-<<<<<<< HEAD
-from src.models import UNet, UNetPP, Resnet18Backbone, UpBlock
+from src.models import UNet, UNetPP, Resnet18Backbone, UpBlock, LUNet, MAUNet
 from src.metrics import DiceLoss, JaccardLoss, FocalLoss, BinaryF1Score, PatchAccuracy, PatchF1Score, TopologyPreservingLoss
-from src.transforms import AUG_TRANSFORM
-=======
-from src.models import UNet, UNetPP, Resnet18Backbone, UpBlock, LUNet, MAUNet
-from src.metrics import DiceLoss, JaccardLoss, FocalLoss, BinaryF1Score, PatchAccuracy, PatchF1Score
 from src.transforms import AUG_TRANSFORM, AUG_PATCHES_TRANSFORM, RUN_TRANSFORM, RUN_PATCHES_TRANSFORM
 import albumentations as A
->>>>>>> ea8fdd0d
 
 from torch.optim import Adam
 import torch
@@ -61,38 +55,7 @@
     'train_dataset_kwargs': {
         'data_dir': 'data/data1k',  # use our data for training
         'hist_equalization': False,
-<<<<<<< HEAD
-        'aug_transform': AUG_TRANSFORM,
-    },
-    'model_config': {
-        'model_cls': UNet,
-        'backbone_cls': Resnet18Backbone,
-        'model_kwargs': {
-            'up_block_ctor': lambda ci: UpBlock(ci, up_mode='upconv'),
-        },
-    },
-    'pl_wrapper_kwargs': {
-        #'loss_fn': FocalLoss(alpha=0.25, gamma=2.0, bce_reduction='none'),
-        'loss_fn': TopologyPreservingLoss(nr_of_iterations=50, weight_cldice=0.5, smooth=1.0),
-        'val_metrics': {
-            'acc': PatchAccuracy(patch_size=16, cutoff=0.25),
-            'binaryf1score': BinaryF1Score(alpha=100.0),  # can add as many additional metrics as desired
-            'patchf1score': PatchF1Score(),
-        },
-        'optimizer_cls': Adam,
-        'optimizer_kwargs': {
-            'lr': 1e-3,
-            'weight_decay': 0,
-        },
-        'lr_scheduler_cls': torch.optim.lr_scheduler.ReduceLROnPlateau,
-        'lr_scheduler_kwargs': {
-            'mode': 'min',
-            'factor': 0.2,
-            'patience': 10,
-        },
-=======
         'aug_transform': AUG_PATCHES_TRANSFORM if PREDICT_USING_PATCHES else AUG_TRANSFORM,
->>>>>>> ea8fdd0d
     },
     'val_dataset_kwargs': {
         'data_dir': 'data/training',  # use original training data for validation
@@ -106,13 +69,7 @@
         'log_every_n_steps': 1,
     },
     'train_pl_wrapper_kwargs': {
-<<<<<<< HEAD
-        'val_frac': 0.1,
-        #'batch_size': 32,
-        'batch_size': 8,
-=======
         'batch_size': 32,
->>>>>>> ea8fdd0d
         'num_workers_dl': 2,  # set to 0 if multiprocessing leads to issues
         'seed': 0,
         'save_checkpoints': True,
