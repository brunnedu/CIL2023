--- conflicted
+++ resolved
@@ -1,19 +1,11 @@
-<<<<<<< HEAD
-from src.models import UNet, UNetPP, MAUNet, Resnet18Backbone, UpBlock
-=======
-from src.models import UNet, UNetPP, Resnet18Backbone, UpBlock, LUNet
->>>>>>> 18a7a818
+from src.models import UNet, UNetPP, Resnet18Backbone, UpBlock, LUNet, MAUNet
 from src.metrics import DiceLoss, JaccardLoss, FocalLoss, BinaryF1Score, PatchAccuracy, PatchF1Score
 from src.transforms import AUG_TRANSFORM, AUG_PATCHES_TRANSFORM, RUN_TRANSFORM, RUN_PATCHES_TRANSFORM
 import albumentations as A
 
 from torch.optim import Adam
 import torch
-<<<<<<< HEAD
-import torch.nn as nn
-=======
 from torch import nn
->>>>>>> 18a7a818
 
 PREDICT_USING_PATCHES = True
 
@@ -75,13 +67,7 @@
         'log_every_n_steps': 1,
     },
     'train_pl_wrapper_kwargs': {
-<<<<<<< HEAD
-        'val_frac': 0.1,
-        #'batch_size': 32,
-        'batch_size': 8,
-=======
         'batch_size': 32,
->>>>>>> 18a7a818
         'num_workers_dl': 2,  # set to 0 if multiprocessing leads to issues
         'seed': 0,
         'save_checkpoints': True,
